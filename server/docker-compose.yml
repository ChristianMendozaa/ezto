services:
  config-server:
    build:
      context: ./config-server
      dockerfile: Dockerfile
    volumes:
      - ./config-server:/app
    labels:
      - "traefik.enable=true"
      - "traefik.http.routers.config.rule=PathPrefix(`/config`)"
      - "traefik.http.routers.config.entrypoints=web"
      - "traefik.http.routers.config.middlewares=config-strip,config-headers"
      - "traefik.http.services.config.loadbalancer.server.port=8888"
      - "traefik.http.services.config.loadbalancer.healthcheck.path=/health"
      - "traefik.http.services.config.loadbalancer.healthcheck.interval=5s"
      - "traefik.http.services.config.loadbalancer.healthcheck.timeout=3s"

      # **Middleware StripPrefix**
      - "traefik.http.middlewares.config-strip.stripprefix.prefixes=/config"
      # Middleware extra para headers (opcional)
      - "traefik.http.middlewares.config-headers.headers.customrequestheaders.X-From-Traefik=EzTo"


    ports:
      - "${CONFIG_SERVER_PORT}:8888"
    env_file:
      - ./config-server/.env
    networks:
      - ezto

  traefik:
    image: traefik:v2.11
    command:
      - "--api.dashboard=true"
      - "--api.insecure=true"
      - "--providers.docker=true"
      - "--entrypoints.web.address=:80"
      - "--log.level=DEBUG"
      - "--tracing=true"
      - "--tracing.jaeger=true"
      - "--tracing.jaeger.samplingServerURL=http://jaeger:5778/sampling"
      - "--tracing.jaeger.localAgentHostPort=jaeger:6831"
      - "--tracing.jaeger.samplingType=const"
      - "--tracing.jaeger.samplingParam=1.0"
    ports:
      - "80:80"       # HTTP entrypoint
      - "8082:8080"   # Dashboard UI
    volumes:
      - /var/run/docker.sock:/var/run/docker.sock
      - ./traefik_dynamic.yml:/etc/traefik/dynamic/traefik_dynamic.yml
    networks:
      - ezto

  jaeger:
    image: jaegertracing/all-in-one:1.51
    ports:
      - "16686:16686"   # Jaeger UI
      - "6831:6831/udp" # Tracing
    networks:
      - ezto

  postgres:
    image: postgres:15
    restart: always
    environment:
      - POSTGRES_DB=keycloak
      - POSTGRES_USER=keycloak
      - POSTGRES_PASSWORD=keycloak
    volumes:
      - pgdata:/var/lib/postgresql/data
    networks:
      - ezto

  keycloak:
    image: quay.io/keycloak/keycloak:22.0.1
    command: >
      start-dev
      --hostname-strict=false
    environment:
      - KEYCLOAK_ADMIN=admin
      - KEYCLOAK_ADMIN_PASSWORD=admin
      - KC_DB=postgres
      - KC_DB_URL=jdbc:postgresql://postgres:5432/keycloak
      - KC_DB_USERNAME=keycloak
      - KC_DB_PASSWORD=keycloak
    networks:
      - ezto
    depends_on:
      - postgres
    labels:
      - "traefik.enable=true"
      - "traefik.http.routers.keycloak.rule=PathPrefix(`/keycloak`)"
      - "traefik.http.routers.keycloak.entrypoints=web"
      - "traefik.http.services.keycloak.loadbalancer.server.port=8080"



  consul:
    image: hashicorp/consul:latest
    command: agent -dev -client=0.0.0.0
    ports:
      - "8500:8500"
    networks:
      - ezto
    labels:
      - "traefik.enable=true"
      - "traefik.http.routers.consul.rule=PathPrefix(`/consul`)"
      - "traefik.http.routers.consul.entrypoints=web"
      - "traefik.http.services.consul.loadbalancer.server.port=8500"

  auth-service:
    build:
      context: ./auth-service
      dockerfile: Dockerfile
    volumes:
      - ./auth-service:/app
    env_file:
      - ./auth-service/.env  
    command: uvicorn app.main:app --host 0.0.0.0 --port 8000 --reload
    environment:
      - ENV=development
    labels:
      - "traefik.enable=true"
      - "traefik.http.routers.auth.rule=PathPrefix(`/auth`)"
      - "traefik.http.routers.auth.entrypoints=web"
      - "traefik.http.routers.auth.middlewares=auth-headers,strip-auth,retry-auth"
      - "traefik.http.middlewares.auth-headers.headers.customrequestheaders.X-From-Traefik=EzTo"
      - "traefik.http.middlewares.retry-auth.retry.attempts=3"
      - "traefik.http.middlewares.retry-auth.retry.initialinterval=500ms"
      - "traefik.http.middlewares.strip-auth.stripprefix.prefixes=/auth"
      - "traefik.http.services.auth.loadbalancer.healthcheck.path=/health"
      - "traefik.http.services.auth.loadbalancer.healthcheck.interval=5s"
      - "traefik.http.services.auth.loadbalancer.healthcheck.timeout=3s"
    networks:
      - ezto
    depends_on:
      - keycloak
      - consul
      - config-server

  inventory-service:
    build:
      context: ./inventory-service
      dockerfile: Dockerfile
    env_file: ./inventory-service/.env
    command: uvicorn app.main:app --host 0.0.0.0 --port ${PORT_INVENTORY}
    volumes:
      - ./inventory-service:/app
    ports:
      - "${PORT_INVENTORY}:8001"
    labels:
      - "traefik.enable=true"
      - "traefik.http.routers.inventory.rule=PathPrefix(`/inventory`)"
      - "traefik.http.routers.inventory.entrypoints=web"
      - "traefik.http.routers.inventory.middlewares=inventory-headers"
      - "traefik.http.middlewares.inventory-headers.headers.customrequestheaders.X-From-Traefik=EzTo"
      - "traefik.http.services.inventory.loadbalancer.healthcheck.path=/health"
      - "traefik.http.services.inventory.loadbalancer.healthcheck.interval=5s"
      - "traefik.http.services.inventory.loadbalancer.healthcheck.timeout=3s"
      - "traefik.http.services.inventory.loadbalancer.server.port=${PORT_INVENTORY}"
    networks:
      - ezto
    depends_on:
      - consul
      - keycloak
      - config-server

  purchase-service:
    build:
      context: ./purchase-service
      dockerfile: Dockerfile
    env_file: ./purchase-service/.env
    command: uvicorn app.main:app --host 0.0.0.0 --port ${PORT_PURCHASE}
    depends_on:
      - consul
      - keycloak
      - config-server
    volumes:
      - ./purchase-service:/app
    ports:
      - "${PORT_PURCHASE}:8002"
    labels:
      - "traefik.enable=true"
      - "traefik.http.routers.purchase.rule=PathPrefix(`/purchase`)"
      - "traefik.http.routers.purchase.entrypoints=web"
      - "traefik.http.routers.purchase.middlewares=supplier-headers"
      - "traefik.http.middlewares.purchase-headers.headers.customrequestheaders.X-From-Traefik=EzTo"
      - "traefik.http.services.purchase.loadbalancer.healthcheck.path=/health"
      - "traefik.http.services.purchase.loadbalancer.healthcheck.interval=5s"
      - "traefik.http.services.purchase.loadbalancer.healthcheck.timeout=3s"
      - "traefik.http.services.purchase.loadbalancer.server.port=${PORT_PURCHASE}"
    networks:
      - ezto

  shop-service:
    build:
      context: ./shop-service
      dockerfile: Dockerfile
    volumes:
      - ./shop-service:/app
    ports:
      - "${PORT_SHOP}:8003"
    env_file: ./shop-service/.env
    command: uvicorn app.main:app --host 0.0.0.0 --port ${PORT_SHOP}
    environment:
      - ENV=development
    labels:
      - "traefik.enable=true"
      - "traefik.http.routers.shop.rule=PathPrefix(`/shop`)"
      - "traefik.http.routers.shop.entrypoints=web"
      - "traefik.http.routers.shop.middlewares=shop-headers"
      - "traefik.http.middlewares.shop-headers.headers.customrequestheaders.X-From-Traefik=EzTo"
      - "traefik.http.services.shop.loadbalancer.healthcheck.path=/health"
      - "traefik.http.services.shop.loadbalancer.healthcheck.interval=5s"
      - "traefik.http.services.shop.loadbalancer.healthcheck.timeout=3s"
      - "traefik.http.services.shop.loadbalancer.server.port=${PORT_SHOP}"
    networks:
      - ezto
    depends_on:
      - consul
      - keycloak
      - config-server

  supplier-service:
    build:
      context: ./supplier-service
      dockerfile: Dockerfile
    volumes:
      - ./supplier-service:/app
    ports:
      - "${PORT_SUPPLIER}:8005"
    env_file: ./supplier-service/.env
    command: uvicorn app.main:app --host 0.0.0.0 --port ${PORT_SUPPLIER}
    environment:
      - ENV=development
    labels:
      - "traefik.enable=true"
      - "traefik.http.routers.supplier.rule=PathPrefix(`/supplier`)"
      - "traefik.http.routers.supplier.entrypoints=web"
      - "traefik.http.routers.supplier.middlewares=supplier-headers"
      - "traefik.http.middlewares.supplier-headers.headers.customrequestheaders.X-From-Traefik=EzTo"
      - "traefik.http.services.supplier.loadbalancer.healthcheck.path=/health"
      - "traefik.http.services.supplier.loadbalancer.healthcheck.interval=5s"
      - "traefik.http.services.supplier.loadbalancer.healthcheck.timeout=3s"
      - "traefik.http.services.supplier.loadbalancer.server.port=${PORT_SUPPLIER}"
    networks:
      - ezto
    depends_on:
      - consul
      - keycloak
      - config-server


  promotions-service:
    build:
      context: ./promotions-service
      dockerfile: Dockerfile
    volumes:
    - ./promotions-service:/app
    ports:
      - "${PORT_PROMOTIONS}:8005"
    command: uvicorn app.main:app --host 0.0.0.0 --port ${PORT_PROMOTIONS} --reload
    env_file: ./promotions-service/.env
    environment:
      - ENV=development
    labels:
      - "traefik.enable=true"
      - "traefik.http.routers.promotions.rule=PathPrefix(`/promotions`)"
      - "traefik.http.routers.promotions.entrypoints=web"
      - "traefik.http.routers.promotions.middlewares=promotions-headers"
      - "traefik.http.middlewares.promotions-strip-prefix.stripprefix.prefixes=/promotions"
      - "traefik.http.middlewares.promotions-headers.headers.customrequestheaders.X-From-Traefik=EzTo"
      - "traefik.http.services.promotions.loadbalancer.healthcheck.path=/health"
      - "traefik.http.services.promotions.loadbalancer.healthcheck.interval=5s"
      - "traefik.http.services.promotions.loadbalancer.healthcheck.timeout=3s"
      - "traefik.http.services.promotions.loadbalancer.server.port=${PORT_PROMOTIONS}"
    networks:
      - ezto
    depends_on:
      - consul
      - keycloak
      - config-server

  usermemberships-service:
    build:
      context: ./usermemberships-service
      dockerfile: Dockerfile
    volumes:
      - ./usermemberships-service:/app
    command: uvicorn app.main:app --host 0.0.0.0 --port ${PORT_USERMEMBERSHIP} --
    ports:
      - "${PORT_USERMEMBERSHIP}:8006"
    env_file:
      - ./usermemberships-service/.env  
    labels:
      - "traefik.enable=true"
      - "traefik.http.routers.usermemberships.rule=PathPrefix(`/usermemberships`)"
      - "traefik.http.routers.usermemberships.entrypoints=web"
      - "traefik.http.routers.usermemberships.middlewares=usermemberships-headers"
      - "traefik.http.middlewares.usermemberships-headers.headers.customrequestheaders.X-From-Traefik=EzTo"
      - "traefik.http.middlewares.usermemberships-strip-prefix.stripprefix.prefixes=/usermemberships" 
      - "traefik.http.services.usermemberships.loadbalancer.healthcheck.path=/health"
      - "traefik.http.services.usermemberships.loadbalancer.healthcheck.interval=5s"
      - "traefik.http.services.usermemberships.loadbalancer.healthcheck.timeout=3s"
      - "traefik.http.services.usermemberships.loadbalancer.server.port=${PORT_USERMEMBERSHIP}"

    networks:
      - ezto
    depends_on:
      - consul
      - keycloak
      - config-server

  class-service:
    build:
      context: ./class-service
      dockerfile: Dockerfile
    volumes:
      - ./class-service:/app
    ports:
      - "${PORT_CLASSES}:8008"
    command: uvicorn app.main:app --host 0.0.0.0 --port ${PORT_CLASSES} --reload
    env_file: ./class-service/.env
    environment:
      - ENV=development
    labels:
      - "traefik.enable=true"
      - "traefik.http.routers.classes.rule=PathPrefix(`/classes`)"
      - "traefik.http.routers.classes.entrypoints=web"
      - "traefik.http.routers.classes.middlewares=classes-headers"
      - "traefik.http.middlewares.classes-strip-prefix.stripprefix.prefixes=/classes"
      - "traefik.http.middlewares.classes-headers.headers.customrequestheaders.X-From-Traefik=EzTo"
      - "traefik.http.services.classes.loadbalancer.healthcheck.path=/health"
      - "traefik.http.services.classes.loadbalancer.healthcheck.interval=5s"
      - "traefik.http.services.classes.loadbalancer.healthcheck.timeout=3s"
      - "traefik.http.services.classes.loadbalancer.server.port=${PORT_CLASSES}"
    networks:
      - ezto
    depends_on:
      - consul
      - keycloak
      - config-server
  reservations-service:
    build:
      context: ./reservations-service
      dockerfile: Dockerfile
    volumes:
      - ./reservations-service:/app
    command: uvicorn app.main:app --host 0.0.0.0 --port ${PORT_RESERVATIONS} --reload
    ports:
      - "${PORT_RESERVATIONS}:8010"
    env_file:
      - ./reservations-service/.env  
    labels:
      - "traefik.enable=true"
      - "traefik.http.routers.reservations.rule=PathPrefix(`/reservations`)"
      - "traefik.http.routers.reservations.entrypoints=web"
      - "traefik.http.routers.reservations.middlewares=reservations-headers"
      - "traefik.http.middlewares.reservations-headers.headers.customrequestheaders.X-From-Traefik=EzTo"
      - "traefik.http.middlewares.reservations-strip-prefix.stripprefix.prefixes=/reservations" 
      - "traefik.http.services.reservations.loadbalancer.healthcheck.path=/health"
      - "traefik.http.services.reservations.loadbalancer.healthcheck.interval=5s"
      - "traefik.http.services.reservations.loadbalancer.healthcheck.timeout=3s"
      - "traefik.http.services.reservations.loadbalancer.server.port=${PORT_RESERVATIONS}"
    networks:
      - ezto
    depends_on:
      - consul
      - keycloak
      - config-server
<<<<<<< HEAD
  event-service:
    build:
      context: ./event-service
      dockerfile: Dockerfile
    volumes:
      - ./event-service:/app
    ports:
      - "${PORT_EVENTS}:8013"
    command: uvicorn app.main:app --host 0.0.0.0 --port ${PORT_EVENTS} --reload
    env_file: ./event-service/.env
    environment:
      - ENV=development
    labels:
      - "traefik.enable=true"
      - "traefik.http.routers.events.rule=PathPrefix(`/events`)"
      - "traefik.http.routers.events.entrypoints=web"
      - "traefik.http.routers.events.middlewares=events-headers"
      - "traefik.http.middlewares.events-strip-prefix.stripprefix.prefixes=/events"
      - "traefik.http.middlewares.events-headers.headers.customrequestheaders.X-From-Traefik=EzTo"
      - "traefik.http.services.events.loadbalancer.healthcheck.path=/health"
      - "traefik.http.services.events.loadbalancer.healthcheck.interval=5s"
      - "traefik.http.services.events.loadbalancer.healthcheck.timeout=3s"
      - "traefik.http.services.events.loadbalancer.server.port=${PORT_EVENTS}"
=======

  memberships-service:
    build:
        context: ./memberships-service
        dockerfile: Dockerfile
    volumes:
        - ./memberships-service:/app
    command: uvicorn app.main:app --host 0.0.0.0 --port ${PORT_MEMBERSHIPS} --reload
    ports:
        - "${PORT_MEMBERSHIPS}:8007"
    env_file:
        - ./memberships-service/.env
    labels:
        - "traefik.enable=true"
        - "traefik.http.routers.memberships.rule=PathPrefix(`/memberships-plans`)"
        - "traefik.http.routers.memberships.entrypoints=web"
        - "traefik.http.routers.memberships.middlewares=memberships-headers"
        - "traefik.http.middlewares.memberships-headers.headers.customrequestheaders.X-From-Traefik=EzTo"
        - "traefik.http.middlewares.memberships-strip-prefix.stripprefix.prefixes=/memberships-plans"
        - "traefik.http.services.memberships.loadbalancer.healthcheck.path=/health"
        - "traefik.http.services.memberships.loadbalancer.healthcheck.interval=5s"
        - "traefik.http.services.memberships.loadbalancer.healthcheck.timeout=3s"
        - "traefik.http.services.memberships.loadbalancer.server.port=${PORT_MEMBERSHIPS}"
>>>>>>> 62e958eb
    networks:
      - ezto
    depends_on:
      - consul
      - keycloak
      - config-server
<<<<<<< HEAD
=======

>>>>>>> 62e958eb

volumes:
  pgdata:

networks:
  ezto:
    driver: bridge<|MERGE_RESOLUTION|>--- conflicted
+++ resolved
@@ -368,7 +368,6 @@
       - consul
       - keycloak
       - config-server
-<<<<<<< HEAD
   event-service:
     build:
       context: ./event-service
@@ -392,8 +391,12 @@
       - "traefik.http.services.events.loadbalancer.healthcheck.interval=5s"
       - "traefik.http.services.events.loadbalancer.healthcheck.timeout=3s"
       - "traefik.http.services.events.loadbalancer.server.port=${PORT_EVENTS}"
-=======
-
+    networks:
+      - ezto
+    depends_on:
+      - consul
+      - keycloak
+      - config-server
   memberships-service:
     build:
         context: ./memberships-service
@@ -416,17 +419,13 @@
         - "traefik.http.services.memberships.loadbalancer.healthcheck.interval=5s"
         - "traefik.http.services.memberships.loadbalancer.healthcheck.timeout=3s"
         - "traefik.http.services.memberships.loadbalancer.server.port=${PORT_MEMBERSHIPS}"
->>>>>>> 62e958eb
-    networks:
-      - ezto
-    depends_on:
-      - consul
-      - keycloak
-      - config-server
-<<<<<<< HEAD
-=======
-
->>>>>>> 62e958eb
+    networks:
+      - ezto
+    depends_on:
+      - consul
+      - keycloak
+      - config-server
+
 
 volumes:
   pgdata:
