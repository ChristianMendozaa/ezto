--- conflicted
+++ resolved
@@ -93,11 +93,6 @@
       - "traefik.http.routers.keycloak.rule=PathPrefix(`/keycloak`)"
       - "traefik.http.routers.keycloak.entrypoints=web"
       - "traefik.http.services.keycloak.loadbalancer.server.port=8080"
-<<<<<<< HEAD
-
-
-=======
->>>>>>> b03cce46
 
   consul:
     image: hashicorp/consul:latest
