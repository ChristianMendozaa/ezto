<<<<<<< HEAD
http:  
  services:
    config-server:
      loadBalancer:
        servers:
          - url: "http://config-server:${CONFIG_SERVER_PORT}"
        healthCheck:
          path: "/health"
          interval: "5s"
          timeout: "3s"
        passHostHeader: true
        circuitBreaker:
          expression: "NetworkErrorRatio() > 0.5"

    auth-service:
      loadBalancer:
        servers:
          - url: "http://auth-service:8000"
        healthCheck:
          path: "/health"
          interval: "5s"
          timeout: "3s"
        passHostHeader: true
        circuitBreaker:
          expression: "NetworkErrorRatio() > 0.5"

    inventory-service:
      loadBalancer:
        servers:
          - url: "http://inventory-service:${PORT_INVENTORY}"
        healthCheck:
          path: "/health"
          interval: "5s"
          timeout: "3s"
        passHostHeader: true
        circuitBreaker:
          expression: "NetworkErrorRatio() > 0.5"

    purchase-service:
      loadBalancer:
        servers:
          - url: "http://purchase-service:${PORT_PURCHASE}"
        healthCheck:
          path: "/health"
          interval: "5s"
          timeout: "3s"
        passHostHeader: true
        circuitBreaker:
          expression: "NetworkErrorRatio() > 0.5"

    shop-service:
      loadBalancer:
        servers:
          - url: "http://shop-service:${PORT_SHOP}"
        healthCheck:
          path: "/health"
          interval: "5s"
          timeout: "3s"
        passHostHeader: true
        circuitBreaker:
          expression: "NetworkErrorRatio() > 0.5"

    supplier-service:
      loadBalancer:
        servers:
          - url: "http://supplier-service:${PORT_SUPPLIER}"
        healthCheck:
          path: "/health"
          interval: "5s"
          timeout: "3s"
        passHostHeader: true
        circuitBreaker:
          expression: "NetworkErrorRatio() > 0.5"

    promotions-service:
      loadBalancer:
        servers:
          - url: "http://promotions-service:${PORT_PROMOTIONS}"
        healthCheck:
          path: "/health"
          interval: "5s"
          timeout: "3s"
        passHostHeader: true
        circuitBreaker:
          expression: "NetworkErrorRatio() > 0.5"

    usermemberships-service:
      loadBalancer:
        servers:
          - url: "http://usermembership-service:${PORT_USERMEMBERSHIP}"
        healthCheck:
          path: "/health"
          interval: "5s"
          timeout: "3s"
        passHostHeader: true
        circuitBreaker:
          expression: "NetworkErrorRatio() > 0.5"
    
    class-service:
      loadBalancer:
        servers:
          - url: "http://class-service:${PORT_CLASSES}"
        healthCheck:
          path: "/health"
          interval: "5s"
          timeout: "3s"
        passHostHeader: true
        circuitBreaker:
          expression: "NetworkErrorRatio() > 0.5"
    
    reservations-service:
      loadBalancer:
        servers:
          - url: "http://reservations-service:${PORT_RESERVATIONS}"
        healthCheck:
          path: "/health"
          interval: "5s"
          timeout: "3s"
        passHostHeader: true
        circuitBreaker:
          expression: "NetworkErrorRatio() > 0.5"
    
    memberships-service:
      loadBalancer:
        servers:
          - url: "http://memberships-service:${PORT_MEMBERSHIPS}"
        healthCheck:
          path: "/health"
          interval: "5s"
          timeout: "3s"
        passHostHeader: true
        circuitBreaker:
            expression: "NetworkErrorRatio() > 0.5"

    event-service:
      loadBalancer:
        servers:
          - url: "http://event-service:${PORT_EVENTS}"
        healthCheck:
          path: "/health"
          interval: "5s"
          timeout: "3s"
        passHostHeader: true
        circuitBreaker:
          expression: "NetworkErrorRatio() > 0.5"

    keycloak:
      loadBalancer:
        servers:
          - url: "http://keycloak:8080"
        healthCheck:
          path: "/"
          interval: "5s"
          timeout: "3s"
        passHostHeader: true
        circuitBreaker:
          expression: "NetworkErrorRatio() > 0.5"

    consul:
      loadBalancer:
        servers:
          - url: "http://consul:8500"
        healthCheck:
          path: "/v1/status/leader"
          interval: "5s"
          timeout: "3s"
        passHostHeader: true
        circuitBreaker:
          expression: "NetworkErrorRatio() > 0.5"

=======
http:
>>>>>>> 75aee2cc
  routers:
    config-api:
      rule: "PathPrefix(`/config`)"
      service: config-server
      entryPoints:
        - web
      middlewares:
        - config-strip

    auth:
      rule: "PathPrefix(`/auth`)"
      service: auth-service
      entryPoints:
        - web
      middlewares:
        - strip-auth
        - retry-auth

    inventory:
      rule: "PathPrefix(`/inventory`)"
      service: inventory-service
      entryPoints:
        - web
      middlewares:
        - inventory-strip
        - retry-auth

    purchase:
      rule: "PathPrefix(`/purchase`)"
      service: purchase-service
      entryPoints:
        - web
      middlewares:
        - purchase-strip
        - retry-auth

    shop:
      rule: "PathPrefix(`/shop`)"
      service: shop-service
      entryPoints:
        - web
      middlewares:
        - shop-strip
        - retry-auth

    supplier:
      rule: "PathPrefix(`/supplier`)"
      service: supplier-service
      entryPoints:
        - web
      middlewares:
        - supplier-strip
        - retry-auth

    promotions:
      rule: "PathPrefix(`/promotions`)"
      service: promotions-service
      entryPoints:
        - web
      middlewares:
        - promotions-strip
        - retry-promotions

    usermemberships:
      rule: "PathPrefix(`/usermemberships`)"
      service: usermemberships-service
      entryPoints:
        - web
      middlewares:
        - usermemberships-strip
        - retry-usermembership

    reservations:
      rule: "PathPrefix(`/reservations`)"
      service: reservations-service
      entryPoints:
        - web
      middlewares:
        - reservations-strip
        - retry-reservations

    classes:
      rule: "PathPrefix(`/classes`)"
      service: class-service
      entryPoints:
        - web
      middlewares:
        - classes-strip
        - retry-class

    classes:
      rule: "PathPrefix(`/memberships`)"
      service: memberships-service
      entryPoints:
        - web
      middlewares:
        - retry-memberships

    events:
      rule: "PathPrefix(`/events`)"
      service: event-service
      entryPoints:
        - web
      middlewares:
        - retry-event

    keycloak:
      rule: "PathPrefix(`/keycloak`)"
      service: keycloak
      entryPoints:
        - web
      middlewares:
        - retry-auth

    consul:
      rule: "PathPrefix(`/consul`)"
      service: consul
      entryPoints:
        - web
      middlewares:
        - retry-auth

  services:
    # Se definen en base a etiquetas de los contenedores (no es necesario repetirlos aquí)

  middlewares:
    retry-auth:
      retry:
        attempts: 3
        initialInterval: 500ms

    retry-promotions:
      retry:
        attempts: 3
        initialInterval: 500ms

    retry-usermembership:
      retry:
        attempts: 3
        initialInterval: 500ms

    retry-supplier:
      retry:
        attempts: 3
        initialInterval: 500ms

    retry-class:
      retry:
        attempts: 3
        initialInterval: 500ms

    retry-reservations:
      retry:
        attempts: 3
<<<<<<< HEAD
        initialInterval: 500ms  

    retry-event:
      retry:
        attempts: 3
        initialInterval: 500ms

    retry-memberships:
      retry:
        attempts: 3
        initialInterval: 500ms  
=======
        initialInterval: 500ms

    config-strip:
      stripPrefix:
        prefixes:
          - /config

    strip-auth:
      stripPrefix:
        prefixes:
          - /auth

    shop-strip:
      stripPrefix:
        prefixes:
          - /shop
    inventory-strip:
      stripPrefix:
        prefixes:
          - /inventory
    purchase-strip: 
      stripPrefix:
        prefixes:
          - /purchase
    supplier-strip:
      stripPrefix:
        prefixes:
          - /supplier

    promotions-strip:
      stripPrefix:
        prefixes:
          - /promotions

    usermemberships-strip:
      stripPrefix:
        prefixes:
          - /usermemberships

    reservations-strip:
      stripPrefix:
        prefixes:
          - /reservations

    classes-strip:
      stripPrefix:
        prefixes:
          - /classes
>>>>>>> 75aee2cc
<|MERGE_RESOLUTION|>--- conflicted
+++ resolved
@@ -1,177 +1,4 @@
-<<<<<<< HEAD
-http:  
-  services:
-    config-server:
-      loadBalancer:
-        servers:
-          - url: "http://config-server:${CONFIG_SERVER_PORT}"
-        healthCheck:
-          path: "/health"
-          interval: "5s"
-          timeout: "3s"
-        passHostHeader: true
-        circuitBreaker:
-          expression: "NetworkErrorRatio() > 0.5"
-
-    auth-service:
-      loadBalancer:
-        servers:
-          - url: "http://auth-service:8000"
-        healthCheck:
-          path: "/health"
-          interval: "5s"
-          timeout: "3s"
-        passHostHeader: true
-        circuitBreaker:
-          expression: "NetworkErrorRatio() > 0.5"
-
-    inventory-service:
-      loadBalancer:
-        servers:
-          - url: "http://inventory-service:${PORT_INVENTORY}"
-        healthCheck:
-          path: "/health"
-          interval: "5s"
-          timeout: "3s"
-        passHostHeader: true
-        circuitBreaker:
-          expression: "NetworkErrorRatio() > 0.5"
-
-    purchase-service:
-      loadBalancer:
-        servers:
-          - url: "http://purchase-service:${PORT_PURCHASE}"
-        healthCheck:
-          path: "/health"
-          interval: "5s"
-          timeout: "3s"
-        passHostHeader: true
-        circuitBreaker:
-          expression: "NetworkErrorRatio() > 0.5"
-
-    shop-service:
-      loadBalancer:
-        servers:
-          - url: "http://shop-service:${PORT_SHOP}"
-        healthCheck:
-          path: "/health"
-          interval: "5s"
-          timeout: "3s"
-        passHostHeader: true
-        circuitBreaker:
-          expression: "NetworkErrorRatio() > 0.5"
-
-    supplier-service:
-      loadBalancer:
-        servers:
-          - url: "http://supplier-service:${PORT_SUPPLIER}"
-        healthCheck:
-          path: "/health"
-          interval: "5s"
-          timeout: "3s"
-        passHostHeader: true
-        circuitBreaker:
-          expression: "NetworkErrorRatio() > 0.5"
-
-    promotions-service:
-      loadBalancer:
-        servers:
-          - url: "http://promotions-service:${PORT_PROMOTIONS}"
-        healthCheck:
-          path: "/health"
-          interval: "5s"
-          timeout: "3s"
-        passHostHeader: true
-        circuitBreaker:
-          expression: "NetworkErrorRatio() > 0.5"
-
-    usermemberships-service:
-      loadBalancer:
-        servers:
-          - url: "http://usermembership-service:${PORT_USERMEMBERSHIP}"
-        healthCheck:
-          path: "/health"
-          interval: "5s"
-          timeout: "3s"
-        passHostHeader: true
-        circuitBreaker:
-          expression: "NetworkErrorRatio() > 0.5"
-    
-    class-service:
-      loadBalancer:
-        servers:
-          - url: "http://class-service:${PORT_CLASSES}"
-        healthCheck:
-          path: "/health"
-          interval: "5s"
-          timeout: "3s"
-        passHostHeader: true
-        circuitBreaker:
-          expression: "NetworkErrorRatio() > 0.5"
-    
-    reservations-service:
-      loadBalancer:
-        servers:
-          - url: "http://reservations-service:${PORT_RESERVATIONS}"
-        healthCheck:
-          path: "/health"
-          interval: "5s"
-          timeout: "3s"
-        passHostHeader: true
-        circuitBreaker:
-          expression: "NetworkErrorRatio() > 0.5"
-    
-    memberships-service:
-      loadBalancer:
-        servers:
-          - url: "http://memberships-service:${PORT_MEMBERSHIPS}"
-        healthCheck:
-          path: "/health"
-          interval: "5s"
-          timeout: "3s"
-        passHostHeader: true
-        circuitBreaker:
-            expression: "NetworkErrorRatio() > 0.5"
-
-    event-service:
-      loadBalancer:
-        servers:
-          - url: "http://event-service:${PORT_EVENTS}"
-        healthCheck:
-          path: "/health"
-          interval: "5s"
-          timeout: "3s"
-        passHostHeader: true
-        circuitBreaker:
-          expression: "NetworkErrorRatio() > 0.5"
-
-    keycloak:
-      loadBalancer:
-        servers:
-          - url: "http://keycloak:8080"
-        healthCheck:
-          path: "/"
-          interval: "5s"
-          timeout: "3s"
-        passHostHeader: true
-        circuitBreaker:
-          expression: "NetworkErrorRatio() > 0.5"
-
-    consul:
-      loadBalancer:
-        servers:
-          - url: "http://consul:8500"
-        healthCheck:
-          path: "/v1/status/leader"
-          interval: "5s"
-          timeout: "3s"
-        passHostHeader: true
-        circuitBreaker:
-          expression: "NetworkErrorRatio() > 0.5"
-
-=======
 http:
->>>>>>> 75aee2cc
   routers:
     config-api:
       rule: "PathPrefix(`/config`)"
@@ -326,19 +153,6 @@
     retry-reservations:
       retry:
         attempts: 3
-<<<<<<< HEAD
-        initialInterval: 500ms  
-
-    retry-event:
-      retry:
-        attempts: 3
-        initialInterval: 500ms
-
-    retry-memberships:
-      retry:
-        attempts: 3
-        initialInterval: 500ms  
-=======
         initialInterval: 500ms
 
     config-strip:
@@ -386,5 +200,4 @@
     classes-strip:
       stripPrefix:
         prefixes:
-          - /classes
->>>>>>> 75aee2cc
+          - /classes