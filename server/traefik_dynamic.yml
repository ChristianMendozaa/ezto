http:
  services:
    auth-service:
      loadBalancer:
        servers:
          - url: "http://auth-service:8000"
        healthCheck:
          path: "/health"
          interval: "5s"
          timeout: "3s"
        passHostHeader: true
        circuitBreaker:
          expression: "NetworkErrorRatio() > 0.5"

<<<<<<< HEAD
    inventory-service:
      loadBalancer:
        servers:
          - url: "http://inventory-service:8002"
=======
    promotions-service:
      loadBalancer:
        servers:
          - url: "http://promotions-service:8001"
>>>>>>> f65bb16c
        healthCheck:
          path: "/health"
          interval: "5s"
          timeout: "3s"
        passHostHeader: true
        circuitBreaker:
          expression: "NetworkErrorRatio() > 0.5"

<<<<<<< HEAD
    purchase-service:
      loadBalancer:
        servers:
          - url: "http://purchase-service:8004"
=======
    membership-service:
      loadBalancer:
        servers:
          - url: "http://usermembership-service:8002"
>>>>>>> f65bb16c
        healthCheck:
          path: "/health"
          interval: "5s"
          timeout: "3s"
        passHostHeader: true
        circuitBreaker:
          expression: "NetworkErrorRatio() > 0.5"

<<<<<<< HEAD
    shop-service:
      loadBalancer:
        servers:
          - url: "http://shop-service:8001"
        healthCheck:
          path: "/health"
          interval: "5s"
          timeout: "3s"
        passHostHeader: true
        circuitBreaker:
          expression: "NetworkErrorRatio() > 0.5"

    supplier-service:
      loadBalancer:
        servers:
          - url: "http://supplier-service:8003"
        healthCheck:
          path: "/health"
          interval: "5s"
          timeout: "3s"
        passHostHeader: true
        circuitBreaker:
          expression: "NetworkErrorRatio() > 0.5"

    keycloak:
      loadBalancer:
        servers:
          - url: "http://keycloak:8080"
        healthCheck:
          path: "/"
          interval: "5s"
          timeout: "3s"
        passHostHeader: true
        circuitBreaker:
          expression: "NetworkErrorRatio() > 0.5"

    consul:
      loadBalancer:
        servers:
          - url: "http://consul:8500"
        healthCheck:
          path: "/v1/status/leader"
          interval: "5s"
          timeout: "3s"
        passHostHeader: true
        circuitBreaker:
          expression: "NetworkErrorRatio() > 0.5"

=======
>>>>>>> f65bb16c
  routers:
    auth:
      rule: "PathPrefix(`/auth`)"
      service: auth-service
      entryPoints:
        - web
      middlewares:
        - retry-auth

<<<<<<< HEAD
    inventory:
      rule: "PathPrefix(`/inventory`)"
      service: "inventory-service"
      entryPoints:
        - web
      middlewares:
        - retry-auth

    purchase:
      rule: "PathPrefix(`/purchase`)"
      service: "purchase-service"
      entryPoints:
        - web
      middlewares:
        - retry-auth

    shop:
      rule: "PathPrefix(`/shop`)"
      service: "shop-service"
      entryPoints:
        - web
      middlewares:
        - retry-auth

    supplier:
      rule: "PathPrefix(`/supplier`)"
      service: "supplier-service"
      entryPoints:
        - web
      middlewares:
        - retry-auth

    keycloak:
      rule: "PathPrefix(`/keycloak`)"
      service: "keycloak"
      entryPoints:
        - web
      middlewares:
        - retry-auth

    consul:
      rule: "PathPrefix(`/consul`)"
      service: "consul"
      entryPoints:
        - web
      middlewares:
        - retry-auth
=======
    promotions:
      rule: "PathPrefix(`/promotions`)"
      service: promotions-service
      entryPoints:
        - web
      middlewares:
        - retry-promotions

    membership:
      rule: "PathPrefix(`/membership`)"
      service: membership-service
      entryPoints:
        - web
      middlewares:
        - retry-membership
>>>>>>> f65bb16c

  middlewares:
    retry-auth:
      retry:
        attempts: 3
        initialInterval: 500ms

    retry-promotions:
      retry:
        attempts: 3
        initialInterval: 500ms

    retry-membership:
      retry:
        attempts: 3
        initialInterval: 500ms<|MERGE_RESOLUTION|>--- conflicted
+++ resolved
@@ -12,17 +12,10 @@
         circuitBreaker:
           expression: "NetworkErrorRatio() > 0.5"
 
-<<<<<<< HEAD
     inventory-service:
       loadBalancer:
         servers:
-          - url: "http://inventory-service:8002"
-=======
-    promotions-service:
-      loadBalancer:
-        servers:
-          - url: "http://promotions-service:8001"
->>>>>>> f65bb16c
+          - url: "http://inventory-service:${PORT_INVENTORY}"
         healthCheck:
           path: "/health"
           interval: "5s"
@@ -31,17 +24,10 @@
         circuitBreaker:
           expression: "NetworkErrorRatio() > 0.5"
 
-<<<<<<< HEAD
     purchase-service:
       loadBalancer:
         servers:
-          - url: "http://purchase-service:8004"
-=======
-    membership-service:
-      loadBalancer:
-        servers:
-          - url: "http://usermembership-service:8002"
->>>>>>> f65bb16c
+          - url: "http://purchase-service:${PORT_PURCHASE}"
         healthCheck:
           path: "/health"
           interval: "5s"
@@ -50,11 +36,10 @@
         circuitBreaker:
           expression: "NetworkErrorRatio() > 0.5"
 
-<<<<<<< HEAD
     shop-service:
       loadBalancer:
         servers:
-          - url: "http://shop-service:8001"
+          - url: "http://shop-service:${PORT_SHOP}"
         healthCheck:
           path: "/health"
           interval: "5s"
@@ -66,7 +51,31 @@
     supplier-service:
       loadBalancer:
         servers:
-          - url: "http://supplier-service:8003"
+          - url: "http://supplier-service:${PORT_SUPPLIER}"
+        healthCheck:
+          path: "/health"
+          interval: "5s"
+          timeout: "3s"
+        passHostHeader: true
+        circuitBreaker:
+          expression: "NetworkErrorRatio() > 0.5"
+
+    promotions-service:
+      loadBalancer:
+        servers:
+          - url: "http://promotions-service:${PORT_PROMOTIONS}"
+        healthCheck:
+          path: "/health"
+          interval: "5s"
+          timeout: "3s"
+        passHostHeader: true
+        circuitBreaker:
+          expression: "NetworkErrorRatio() > 0.5"
+
+    usermembership-service:
+      loadBalancer:
+        servers:
+          - url: "http://usermembership-service:${PORT_MEMBERSHIP}"
         healthCheck:
           path: "/health"
           interval: "5s"
@@ -99,8 +108,6 @@
         circuitBreaker:
           expression: "NetworkErrorRatio() > 0.5"
 
-=======
->>>>>>> f65bb16c
   routers:
     auth:
       rule: "PathPrefix(`/auth`)"
@@ -110,10 +117,9 @@
       middlewares:
         - retry-auth
 
-<<<<<<< HEAD
     inventory:
       rule: "PathPrefix(`/inventory`)"
-      service: "inventory-service"
+      service: inventory-service
       entryPoints:
         - web
       middlewares:
@@ -121,7 +127,7 @@
 
     purchase:
       rule: "PathPrefix(`/purchase`)"
-      service: "purchase-service"
+      service: purchase-service
       entryPoints:
         - web
       middlewares:
@@ -129,7 +135,7 @@
 
     shop:
       rule: "PathPrefix(`/shop`)"
-      service: "shop-service"
+      service: shop-service
       entryPoints:
         - web
       middlewares:
@@ -137,28 +143,12 @@
 
     supplier:
       rule: "PathPrefix(`/supplier`)"
-      service: "supplier-service"
+      service: supplier-service
       entryPoints:
         - web
       middlewares:
         - retry-auth
 
-    keycloak:
-      rule: "PathPrefix(`/keycloak`)"
-      service: "keycloak"
-      entryPoints:
-        - web
-      middlewares:
-        - retry-auth
-
-    consul:
-      rule: "PathPrefix(`/consul`)"
-      service: "consul"
-      entryPoints:
-        - web
-      middlewares:
-        - retry-auth
-=======
     promotions:
       rule: "PathPrefix(`/promotions`)"
       service: promotions-service
@@ -167,14 +157,29 @@
       middlewares:
         - retry-promotions
 
-    membership:
-      rule: "PathPrefix(`/membership`)"
-      service: membership-service
+    usermemberships:
+      rule: "PathPrefix(`/usermemberships`)"
+      service: usermembership-service
       entryPoints:
         - web
       middlewares:
         - retry-membership
->>>>>>> f65bb16c
+
+    keycloak:
+      rule: "PathPrefix(`/keycloak`)"
+      service: keycloak
+      entryPoints:
+        - web
+      middlewares:
+        - retry-auth
+
+    consul:
+      rule: "PathPrefix(`/consul`)"
+      service: consul
+      entryPoints:
+        - web
+      middlewares:
+        - retry-auth
 
   middlewares:
     retry-auth:
